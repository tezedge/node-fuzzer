// Copyright (c) SimpleStaking and Tezedge Contributors
// SPDX-License-Identifier: MIT

use std::path::Path;
use std::sync::{Arc, RwLock};

use derive_builder::Builder;
use rocksdb::{BlockBasedOptions, Cache, ColumnFamilyDescriptor, Options, DB};

pub use codec::{BincodeEncoded, Codec, Decoder, Encoder, SchemaError};
pub use commit_log::{CommitLogError, CommitLogRef, CommitLogWithSchema, CommitLogs, Location};
pub use database::{DBError, KeyValueStoreWithSchema};
pub use schema::{CommitLogDescriptor, CommitLogSchema, KeyValueSchema};
pub use sled_error::SledError;

use crate::merkle_storage::MerkleStorage;
<<<<<<< HEAD
use crate::in_memory;
=======
use crate::persistent::sequence::Sequences;
>>>>>>> 7fd6543e

pub mod codec;
pub mod commit_log;
<<<<<<< HEAD
pub mod kv_store;
pub mod sled_error;
=======
pub mod database;
pub mod schema;
pub mod sequence;
>>>>>>> 7fd6543e

/// Rocksdb database system configuration
/// - [max_num_of_threads] - if not set, num of cpus is used
#[derive(Builder, Debug, Clone)]
pub struct DbConfiguration {
    #[builder(default = "None")]
    max_threads: Option<usize>,
}

impl Default for DbConfiguration {
    fn default() -> Self {
        DbConfigurationBuilder::default().build().unwrap()
    }
}

/// Open RocksDB database at given path with specified Column Family configurations
///
/// # Arguments
/// * `path` - Path to open RocksDB
/// * `cfs` - Iterator of Column Family descriptors
pub fn open_kv<P, I>(path: P, cfs: I, cfg: &DbConfiguration) -> Result<DB, DBError>
where
    P: AsRef<Path>,
    I: IntoIterator<Item = ColumnFamilyDescriptor>,
{
    DB::open_cf_descriptors(&default_kv_options(cfg), path, cfs).map_err(DBError::from)
}

/// Open RocksDB database Readonly at given path with specified Column Family configurations
///
/// # Arguments
/// * `path` - Path to open RocksDB
/// * `cfs` - Iterator of Column Family descriptors
pub fn open_kv_readonly<P, I, N>(path: P, cfs: I, cfg: &DbConfiguration) -> Result<DB, DBError>
    where
        P: AsRef<Path>,
        I: IntoIterator<Item=N>,
        N: AsRef<str>
{
    DB::open_cf_for_read_only(&default_kv_options(cfg), path, cfs, false)
        .map_err(DBError::from)
}

/// Create default database configuration options,
/// based on recommended setting: https://github.com/facebook/rocksdb/wiki/Setup-Options-and-Basic-Tuning#other-general-options
fn default_kv_options(cfg: &DbConfiguration) -> Options {
    // default db options
    let mut db_opts = Options::default();
    db_opts.create_missing_column_families(true);
    db_opts.create_if_missing(true);

    // https://github.com/facebook/rocksdb/wiki/Setup-Options-and-Basic-Tuning#other-general-options
    db_opts.set_bytes_per_sync(1048576);
    db_opts.set_level_compaction_dynamic_level_bytes(true);
    db_opts.set_max_background_jobs(6);
    db_opts.enable_statistics();
    db_opts.set_report_bg_io_stats(true);

    // resolve thread count to use
    let num_of_threads = match cfg.max_threads {
        Some(num) => std::cmp::min(num, num_cpus::get()),
        None => num_cpus::get(),
    };
    // rocksdb default is 1, so we increase only, if above 1
    if num_of_threads > 1 {
        db_opts.increase_parallelism(num_of_threads as i32);
    }

    db_opts
}

/// Create default database configuration options,
/// based on recommended setting:
///     https://github.com/facebook/rocksdb/wiki/Setup-Options-and-Basic-Tuning#other-general-options
///     https://rocksdb.org/blog/2019/03/08/format-version-4.html
pub fn default_table_options(cache: &Cache) -> Options {
    // default db options
    let mut db_opts = Options::default();

    // https://github.com/facebook/rocksdb/wiki/Setup-Options-and-Basic-Tuning#other-general-options
    db_opts.set_level_compaction_dynamic_level_bytes(true);

    // block table options
    let mut table_options = BlockBasedOptions::default();
    table_options.set_block_cache(cache);
    table_options.set_block_size(16 * 1024);
    table_options.set_cache_index_and_filter_blocks(true);
    table_options.set_pin_l0_filter_and_index_blocks_in_cache(true);

    // set format_version 4 https://rocksdb.org/blog/2019/03/08/format-version-4.html
    table_options.set_format_version(4);
    table_options.set_index_block_restart_interval(16);

    db_opts.set_block_based_table_factory(&table_options);

    db_opts
}

/// Open commit log at a given path.
pub fn open_cl<P, I>(path: P, cfs: I) -> Result<CommitLogs, CommitLogError>
where
    P: AsRef<Path>,
    I: IntoIterator<Item = CommitLogDescriptor>,
{
    CommitLogs::new(path, cfs)
}

/// Groups all components required for correct permanent storage functioning
#[derive(Clone)]
pub struct PersistentStorage {
    /// key-value store
    kv: Arc<DB>,
    /// commit log store
    clog: Arc<CommitLogs>,
    /// autoincrement  id generators
    seq: Arc<Sequences>,
    /// merkle-tree based context storage
    merkle: Arc<RwLock<MerkleStorage>>,
}

impl PersistentStorage {
    pub fn new(kv: Arc<DB>, clog: Arc<CommitLogs>) -> Self {
        let seq = Arc::new(Sequences::new(kv.clone(), 1000));
        let merkle = MerkleStorage::new();
        Self {
            clog,
            kv: kv.clone(),
            seq,
            merkle: Arc::new(RwLock::new(merkle)),
        }
    }

    #[inline]
    pub fn kv(&self) -> Arc<DB> {
        self.kv.clone()
    }

    #[inline]
    pub fn clog(&self) -> Arc<CommitLogs> {
        self.clog.clone()
    }

    #[inline]
    pub fn seq(&self) -> Arc<Sequences> {
        self.seq.clone()
    }

    #[inline]
    pub fn merkle(&self) -> Arc<RwLock<MerkleStorage>> {
        self.merkle.clone()
    }

    pub fn flush_dbs(&mut self) {
        let clog = self.clog.flush();
        let kv = self.kv.flush();
        if clog.is_err() || kv.is_err() {
            println!(
                "Failed to flush DBs. clog_err: {:?}, kv_err: {:?}",
                clog, kv
            );
        }
    }
}

impl Drop for PersistentStorage {
    fn drop(&mut self) {
        self.flush_dbs();
    }
}<|MERGE_RESOLUTION|>--- conflicted
+++ resolved
@@ -14,22 +14,15 @@
 pub use sled_error::SledError;
 
 use crate::merkle_storage::MerkleStorage;
-<<<<<<< HEAD
-use crate::in_memory;
-=======
 use crate::persistent::sequence::Sequences;
->>>>>>> 7fd6543e
 
 pub mod codec;
 pub mod commit_log;
-<<<<<<< HEAD
 pub mod kv_store;
 pub mod sled_error;
-=======
 pub mod database;
 pub mod schema;
 pub mod sequence;
->>>>>>> 7fd6543e
 
 /// Rocksdb database system configuration
 /// - [max_num_of_threads] - if not set, num of cpus is used
